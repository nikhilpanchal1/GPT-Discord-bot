from dotenv import load_dotenv
import os
import discord
import aiohttp
import asyncio
import functools
from app.ai_model.openai import get_ai_response
from app.ai_model.gemini import get_gemini_response
from app.utils.file_utils import FileProcessor

load_dotenv()

discord_token = os.getenv('DISCORD_TOKEN')
DEBUG_MODE = os.getenv('DEBUG_MODE', 'false').lower() == 'true'

class MyClient(discord.Client):
    def __init__(self, *args, **kwargs):
        super().__init__(*args, **kwargs)
        self.file_processor = FileProcessor()

    async def on_ready(self):
        print(f'Logged on as {self.user}!')
        print(f'Bot is ready. Sarcasm mode is optional! 🔥')
    
    async def fetch_recent_discord_messages(self, channel, limit=20):
        """Fetch recent messages and identify the ongoing conversation thread"""
        try:
            raw_messages = []
            async for message in channel.history(limit=limit, oldest_first=False):
                # Skip bot's own messages and system messages
                if message.author == self.user or message.type != discord.MessageType.default:
                    continue
                
                if message.content.strip():  # Only include messages with actual content
                    raw_messages.append({
                        'timestamp': message.created_at,
                        'author': message.author.display_name or message.author.name,
                        'content': message.content.strip()
                    })
            
            if not raw_messages:
                return [], "english"
            
            # Reverse to get chronological order (oldest first)
            raw_messages.reverse()
            
            # Analyze language patterns across all messages
            language_style = await self.analyze_language_style(raw_messages)
            
            # Format messages with timestamps for AI analysis
            formatted_messages = []
            for msg in raw_messages:
                time_str = msg['timestamp'].strftime("%H:%M")
                formatted_messages.append(f"[{time_str}] {msg['author']}: {msg['content']}")
            
            # Debug output to console
            if DEBUG_MODE:
                print("\n" + "="*60)
                print("🔍 SARCASM MODE - CONTEXT ANALYSIS")
                print("="*60)
                print(f"📊 Total messages fetched: {len(raw_messages)}")
                print(f"🌐 Language analysis result: {language_style.upper()}")
                print(f"📋 Context messages being used: {len(formatted_messages)}")
                print("\n📱 DISCORD MESSAGES IN CONTEXT:")
                print("-" * 40)
                for i, msg in enumerate(formatted_messages, 1):
                    print(f"{i:2d}. {msg}")
                print("-" * 40)
                language_display = {
                    "english": "English-only",
                    "hinglish": "Hinglish (English + Hindi words)",
                    "romanized_hindi": "Romanized Hindi"
                }.get(language_style, "English-only")
                print(f"🎯 Language instruction will be: {language_display}")
                print("📝 AI will determine which messages are relevant to current conversation")
                print("="*60 + "\n")
            
            return formatted_messages, language_style
            
        except Exception as e:
            print(f"Error fetching Discord messages: {e}")
            return [], "english"

    async def analyze_language_style(self, messages):
        """Use AI to analyze conversation language patterns"""
        if not messages:
            return "english"
        
        # Prepare sample messages for AI analysis
        sample_messages = []
        for msg in messages[-8:]:  # Last 8 messages for context
            sample_messages.append(f"{msg['author']}: {msg['content']}")
        
        conversation_sample = "\n".join(sample_messages)
        
        # AI language analysis prompt
        analysis_prompt = f"""Analyze the language style of this Discord conversation and categorize it:

CONVERSATION SAMPLE:
{conversation_sample}

LANGUAGE CATEGORIES:
1. **english** - Pure English conversation (e.g., "Let's play at 8:30", "That's awesome dude")
2. **hinglish** - English mixed with Hindi words (e.g., "Let's play yaar", "That's bohot cool bhai")  
3. **romanized_hindi** - Hindi expressed in English letters (e.g., "Kya kar rahe ho", "Khel lo abhi")

Look for patterns like:
- Hindi words: yaar, bhai, kya, hai, nahi, dekho, chalo, etc.
- Romanized Hindi: sentence structures that are Hindi but written in English
- Code-switching between languages within sentences

Reply with ONLY ONE WORD: either "english", "hinglish", or "romanized_hindi" """

        try:
            # Use Gemini for quick language analysis
            from app.ai_model.gemini import get_gemini_response
            
            language_result = get_gemini_response(
                prompt=analysis_prompt,
                conversation_history=[]
            ).strip().lower()
            
            # Validate the response
            valid_responses = ['english', 'hinglish', 'romanized_hindi']
            if language_result in valid_responses:
                result = language_result
            else:
                result = "english"  # Default fallback
            
            if DEBUG_MODE:
                print(f"🔤 AI LANGUAGE ANALYSIS:")
                print(f"   Sample messages analyzed: {len(sample_messages)}")
                print(f"   AI analysis result: {result.upper()}")
                print(f"   ✅ Language mode determined by AI pattern recognition")
            
            return result
            
        except Exception as e:
            if DEBUG_MODE:
                print(f"❌ Language analysis failed: {e}")
                print(f"   Falling back to: ENGLISH")
            return "english"

    def create_sarcasm_prompt(self, user_input, recent_discord_data):
        """Create a sarcastic prompt focused on recent Discord conversation"""
        
        # Unpack the data (messages, language_style)
        if isinstance(recent_discord_data, tuple):
            recent_discord_messages, language_style = recent_discord_data
        else:
            recent_discord_messages, language_style = recent_discord_data or [], "english"
        
        # Build context from recent Discord messages
        discord_context = ""
        if recent_discord_messages:
            discord_context = "\n".join(recent_discord_messages)
        
        # Determine language instruction based on AI analysis
        if language_style == "hinglish":
            language_instruction = "Use Hinglish (English mixed with Hindi words like 'yaar', 'bhai', 'kya') to match the conversation vibe."
        elif language_style == "romanized_hindi":
            language_instruction = "Use romanized Hindi (Hindi words written in English letters) to match their style. Feel free to use phrases like 'kya kar rahe ho', 'chalo', 'dekho', etc."
        else:  # english
            language_instruction = "Keep it in pure English to match the conversation style."
        
        # Handle different sarcasm scenarios
        if user_input.strip():
            # User provided additional context/question
            sarcasm_prompt = f"""You're a sarcastic friend in this Discord chat. Make a witty, sarcastic comment about: "{user_input}"

ONGOING CONVERSATION THREAD:
{discord_context if discord_context else "Nothing much happening..."}

Reply with one sarcastic line that contributes to this active discussion. {language_instruction} Be funny and edgy."""
        else:
            # Just "/gemini S" - comment on recent conversation thread
            sarcasm_prompt = f"""You're about to jump into this Discord chat with maximum sarcastic energy. First, analyze the messages below and identify the CURRENT/ONGOING conversation thread based on timestamps and content relevance. Ignore old/irrelevant messages and focus on the most recent active discussion.

RESPONSE STYLE OPTIONS:
1. **The Sarcastic Jab** - Sharp, witty roast that cuts deep but stays funny
2. **The Meme Reference** - Pop culture or internet meme callback that's perfectly timed  

RECENT DISCORD MESSAGES (with timestamps):
{discord_context if discord_context else "Dead silence... absolutely riveting content here."}

Analyze the timestamps and content to identify the current conversation thread. Focus on the most recent, relevant messages. Then drop ONE perfect sarcastic line that contributes to what's actually happening in the active discussion. {language_instruction} Be edgy, fearless, and hilariously contextual. Don't explain your analysis - just deliver the perfect comeback. think like - What is a funny reply to this conversation? And reply like that, only reply with what's meant for the message If possible, roast one of the users in the conversation or make a joke about the conversation. Dont be afraid of being edgy or offensive" """

        # Debug output for the final prompt
        if DEBUG_MODE:
            print("🤖 FINAL SARCASM PROMPT GENERATED:")
            print("-" * 50)
            print(sarcasm_prompt[:500] + "..." if len(sarcasm_prompt) > 500 else sarcasm_prompt)
            print("-" * 50)
            print(f"💬 User input: '{user_input}' | Language mode: {language_style}")
            print("🚀 Sending to AI model for sarcastic response...\n")

        return sarcasm_prompt

    async def on_message(self, message):
        print(f"Message from {message.author}: {message.content}")
        
        # Prevent self-talk
        if message.author == self.user:
            return

        user_id = str(message.author.id)
        channel_id = str(message.channel.id)
        content = message.content.strip()
        
        # Handle special commands
        if content.lower() in ['/clear', '/reset']:
            await message.channel.send("🧹 Fresh start! Ready for more sarcastic conversations! 🔥")
            return
        
        if content.lower() in ['/help', '/commands']:
            help_text = """
🤖 **Available Commands:**

**AI Models:**
• `/gpt <message>` - Chat with GPT-4o
• `/gemini <message>` - Chat with Gemini Flash
• `/gemini S <message>` - Chat with Gemini in SARCASM MODE 🔥

**File Analysis:**
• Upload images, PDFs, or text files with `/gpt` or `/gemini` commands
• Supports: JPG, PNG, GIF, PDF, TXT files (max 50MB)

**Conversation:**
• `/clear` or `/reset` - Clear conversation history
• `/help` - Show this help message

**Features:**
✅ Maintains conversation context per user/channel
✅ Multimodal analysis (images, documents)
✅ File processing with explicit commands
✅ Smart content extraction
✅ Sarcasm mode for maximum wit and edge

Use `/gpt` or `/gemini` with your file uploads for analysis!
            """
            await message.channel.send(help_text)
            return
        
        # Parse command and model selection
        model_map = {
            '/gpt': ('gpt', get_ai_response),
            'gpt3': ('gpt', get_ai_response),  # Legacy support
            '/gemini': ('gemini', get_gemini_response)
        }

        command = None
        user_input = None
        model_name = None
        model_function = None
        sarcasm_mode = False
        
        # Check for sarcasm mode first
        if content.startswith('/gemini S'):
            command = '/gemini'
            user_input = content[9:].strip()  # Remove '/gemini S' prefix
            model_name = 'gemini'
            model_function = get_gemini_response
            sarcasm_mode = True
        else:
            # Regular command parsing
            for prefix, (name, func) in model_map.items():
                if content.startswith(prefix):
                    command = prefix
                    user_input = content[len(prefix):].strip()
                    model_name = name
                    model_function = func
                    break

        if not command:
            return

        # Ensure we have valid values (type safety)
        if model_name is None or model_function is None:
            return

        # Handle empty input - allow sarcasm mode to proceed without input
        if not user_input and not message.attachments and not sarcasm_mode:
            await message.channel.send(f"Please provide a prompt after the `{command}` command or upload a file to analyze.")
            return
        
        # Ensure user_input is not None
        if user_input is None:
            user_input = "Please analyze this file." if message.attachments else ""

        # Show typing indicator
        async with message.channel.typing():
            try:
                # Process attachments
                file_info = None
                if message.attachments:
                    attachment = message.attachments[0]  # Process first attachment
                    
                    # Download file
                    async with aiohttp.ClientSession() as session:
                        async with session.get(attachment.url) as response:
                            if response.status == 200:
                                file_data = await response.read()
                                file_info = await self.file_processor.process_file(attachment.filename, file_data)
                                
                                if not file_info.get('success'):
                                    await message.channel.send(f"❌ Error processing file: {file_info.get('error', 'Unknown error')}")
                                    return
                                
                                # Enhance prompt with file information
                                if file_info.get('type') == 'document':
                                    user_input = self.file_processor.create_multimodal_prompt(user_input, file_info)
                                else:
                                    # For images, let the AI model handle the multimodal content directly
                                    pass
                                    
                                await message.channel.send(f"📎 File processed: {attachment.filename} ({file_info.get('type', 'unknown')} format)")
                            else:
                                await message.channel.send(f"❌ Failed to download attachment: HTTP {response.status}")
                                return

<<<<<<< HEAD
                # Handle sarcasm mode
                if sarcasm_mode:
                    if DEBUG_MODE:
                        print(f"\n🔥 SARCASM MODE ACTIVATED by {message.author.display_name}")
                        print(f"📍 Channel: #{message.channel.name} | User input: '{user_input}'")
                    
                    # Fetch recent Discord messages and language analysis
                    recent_discord_data = await self.fetch_recent_discord_messages(message.channel)
                    
                    # Create sarcastic prompt
                    sarcastic_prompt = self.create_sarcasm_prompt(user_input, recent_discord_data)
                    
                    # Get sarcastic response
                    bot_response = model_function(
                        prompt=sarcastic_prompt,
                        conversation_history=[],  # No stored conversation history
                        file_info=file_info
                    )
                    
                    # Debug output for AI response
                    if DEBUG_MODE:
                        print("✅ AI SARCASTIC RESPONSE RECEIVED:")
                        print("-" * 50)
                        print(f"💬 Response: {bot_response}")
                        print("-" * 50)
                        print("📤 Sending to Discord channel...\n")
                    
                    # Add sarcasm indicator to model name
                    display_model_name = f"{model_name.upper()} SARCASM MODE 🔥"
                else:
                    if DEBUG_MODE:
                        print(f"\n🤖 REGULAR MODE ACTIVATED by {message.author.display_name}")
                        print(f"📍 Channel: #{message.channel.name} | Model: {model_name.upper()}")
                        print(f"💬 User input: '{user_input}'")
                        if file_info and file_info.get('success'):
                            print(f"📎 File attached: {file_info.get('type', 'unknown')} format")
                    
                    # Get AI response normally
                    bot_response = model_function(
                        prompt=user_input,
                        conversation_history=[],  # No stored conversation history
                        file_info=file_info
                    )
                    
                    # Debug output for AI response
                    if DEBUG_MODE:
                        print("✅ AI RESPONSE RECEIVED:")
                        print("-" * 50)
                        print(f"💬 Response: {bot_response}")
                        print("-" * 50)
                        print("📤 Sending to Discord channel...\n")
                    
                    display_model_name = model_name.upper()
=======
                # Get conversation history
                conversation_history = conversation_storage.get_conversation_history(user_id, channel_id, max_messages=15)
                
                # Store user message
                conversation_storage.add_message(user_id, channel_id, 'user', user_input, model_name)
                
                # Show typing indicator while processing
                async with message.channel.typing():
                    # Get AI response (run in thread pool to avoid blocking Discord's event loop)
                    loop = asyncio.get_event_loop()
                    
                    # Create partial function with keyword arguments
                    ai_call = functools.partial(
                        model_function,
                        prompt=user_input,
                        conversation_history=conversation_history,
                        file_info=file_info
                    )
                    
                    bot_response = await loop.run_in_executor(None, ai_call)
                
                # Store assistant response
                conversation_storage.add_message(user_id, channel_id, 'assistant', bot_response, model_name)
>>>>>>> 2d8f055f
                
                # Send response (split if too long)
                if len(bot_response) > 2000:
                    # Split long messages
                    for i in range(0, len(bot_response), 1900):
                        chunk = bot_response[i:i+1900]
                        if i == 0:
                            await message.channel.send(f"🤖 **{display_model_name}:** {chunk}")
                        else:
                            await message.channel.send(chunk)
                else:
                    await message.channel.send(f"🤖 **{display_model_name}:** {bot_response}")
                
                # File analysis confirmation
                if file_info and file_info.get('success'):
                    file_type = file_info.get('type', 'file')
                    if file_type == 'image':
                        await message.add_reaction('🖼️')
                    elif file_type == 'document':
                        await message.add_reaction('📄')
                    else:
                        await message.add_reaction('📎')

            except Exception as e:
                error_msg = f"❌ Error processing request: {str(e)}"
                print(f"Error in on_message: {e}")
                await message.channel.send(error_msg)

intents = discord.Intents.default()
intents.message_content = True
client = MyClient(intents=intents)<|MERGE_RESOLUTION|>--- conflicted
+++ resolved
@@ -318,7 +318,6 @@
                                 await message.channel.send(f"❌ Failed to download attachment: HTTP {response.status}")
                                 return
 
-<<<<<<< HEAD
                 # Handle sarcasm mode
                 if sarcasm_mode:
                     if DEBUG_MODE:
@@ -372,31 +371,6 @@
                         print("📤 Sending to Discord channel...\n")
                     
                     display_model_name = model_name.upper()
-=======
-                # Get conversation history
-                conversation_history = conversation_storage.get_conversation_history(user_id, channel_id, max_messages=15)
-                
-                # Store user message
-                conversation_storage.add_message(user_id, channel_id, 'user', user_input, model_name)
-                
-                # Show typing indicator while processing
-                async with message.channel.typing():
-                    # Get AI response (run in thread pool to avoid blocking Discord's event loop)
-                    loop = asyncio.get_event_loop()
-                    
-                    # Create partial function with keyword arguments
-                    ai_call = functools.partial(
-                        model_function,
-                        prompt=user_input,
-                        conversation_history=conversation_history,
-                        file_info=file_info
-                    )
-                    
-                    bot_response = await loop.run_in_executor(None, ai_call)
-                
-                # Store assistant response
-                conversation_storage.add_message(user_id, channel_id, 'assistant', bot_response, model_name)
->>>>>>> 2d8f055f
                 
                 # Send response (split if too long)
                 if len(bot_response) > 2000:
